﻿// ***********************************************************************
// Assembly         : IronyModManager.Services
// Author           : Mario
// Created          : 02-24-2020
//
// Last Modified By : Mario
<<<<<<< HEAD
// Last Modified On : 06-19-2020
=======
// Last Modified On : 06-23-2020
>>>>>>> 609d5a24
// ***********************************************************************
// <copyright file="ModService.cs" company="Mario">
//     Mario
// </copyright>
// <summary></summary>
// ***********************************************************************

using System;
using System.Collections.Generic;
using System.IO;
using System.Linq;
using System.Threading.Tasks;
using AutoMapper;
using IronyModManager.IO.Common.Mods;
using IronyModManager.IO.Common.Readers;
using IronyModManager.Models.Common;
using IronyModManager.Parser.Common.Mod;
using IronyModManager.Services.Cache;
using IronyModManager.Services.Common;
using IronyModManager.Storage.Common;

namespace IronyModManager.Services
{
    /// <summary>
    /// Class ModService.
    /// Implements the <see cref="IronyModManager.Services.ModBaseService" />
    /// Implements the <see cref="IronyModManager.Services.Common.IModService" />
    /// </summary>
    /// <seealso cref="IronyModManager.Services.ModBaseService" />
    /// <seealso cref="IronyModManager.Services.Common.IModService" />
    public class ModService : ModBaseService, IModService
    {
        #region Constructors

        /// <summary>
        /// Initializes a new instance of the <see cref="ModService" /> class.
        /// </summary>
        /// <param name="definitionInfoProviders">The definition information providers.</param>
        /// <param name="reader">The reader.</param>
        /// <param name="modParser">The mod parser.</param>
        /// <param name="modWriter">The mod writer.</param>
        /// <param name="gameService">The game service.</param>
        /// <param name="storageProvider">The storage provider.</param>
        /// <param name="mapper">The mapper.</param>
        public ModService(IEnumerable<IDefinitionInfoProvider> definitionInfoProviders, IReader reader,
            IModParser modParser, IModWriter modWriter,
            IGameService gameService,
            IStorageProvider storageProvider, IMapper mapper) : base(definitionInfoProviders, reader, modWriter, modParser, gameService, storageProvider, mapper)
        {
        }

        #endregion Constructors

        #region Methods

        /// <summary>
        /// Builds the mod URL.
        /// </summary>
        /// <param name="mod">The mod.</param>
        /// <returns>System.String.</returns>
        public virtual string BuildModUrl(IMod mod)
        {
            if (!mod.RemoteId.HasValue)
            {
                return string.Empty;
            }
            if (mod.Source == ModSource.Paradox)
            {
                return string.Format(Constants.Paradox_Url, mod.RemoteId);
            }
            else
            {
                return string.Format(Constants.Steam_Url, mod.RemoteId);
            }
        }

        /// <summary>
        /// Builds the steam URL.
        /// </summary>
        /// <param name="mod">The mod.</param>
        /// <returns>System.String.</returns>
        public virtual string BuildSteamUrl(IMod mod)
        {
            if (mod.RemoteId.HasValue && mod.Source != ModSource.Paradox)
            {
                return string.Format(Constants.Steam_protocol_uri, BuildModUrl(mod));
            }
            return string.Empty;
        }

        /// <summary>
        /// delete descriptors as an asynchronous operation.
        /// </summary>
        /// <param name="mods">The mods.</param>
        /// <returns>Task&lt;System.Boolean&gt;.</returns>
        public virtual Task<bool> DeleteDescriptorsAsync(IEnumerable<IMod> mods)
        {
            return DeleteDescriptorsInternalAsync(mods);
        }

        /// <summary>
        /// Evals the achievement compatibility.
        /// </summary>
        /// <param name="mods">The mods.</param>
        /// <returns><c>true</c> if XXXX, <c>false</c> otherwise.</returns>
        public virtual bool EvalAchievementCompatibility(IEnumerable<IMod> mods)
        {
            var game = GameService.GetSelected();
            if (game != null && mods?.Count() > 0)
            {
                foreach (var item in mods.Where(p => p.IsValid))
                {
                    var isAchievementCompatible = !item.Files.Any(p => game.ChecksumFolders.Any(s => p.StartsWith(s, StringComparison.OrdinalIgnoreCase)));
                    item.AchievementStatus = isAchievementCompatible ? AchievementStatus.Compatible : AchievementStatus.NotCompatible;
                }
                return true;
            }
            return false;
        }

        /// <summary>
        /// Exports the mods asynchronous.
        /// </summary>
        /// <param name="enabledMods">The mods.</param>
        /// <param name="regularMods">The regular mods.</param>
        /// <param name="collectionName">Name of the collection.</param>
        /// <returns>Task&lt;System.Boolean&gt;.</returns>
        public virtual async Task<bool> ExportModsAsync(IReadOnlyCollection<IMod> enabledMods, IReadOnlyCollection<IMod> regularMods, string collectionName)
        {
            var game = GameService.GetSelected();
            if (game == null || enabledMods == null || regularMods == null)
            {
                return false;
            }
            var allMods = GetInstalledModsInternal(game, false);
            var mod = GeneratePatchModDescriptor(allMods, game, GenerateCollectionPatchName(collectionName));
            var applyModParams = new ModWriterParameters()
            {
                OtherMods = regularMods.Where(p => !enabledMods.Any(m => m.DescriptorFile.Equals(p.DescriptorFile))).ToList(),
                EnabledMods = enabledMods,
                RootDirectory = game.UserDirectory
            };
            if (await ModWriter.ModDirectoryExistsAsync(new ModWriterParameters()
            {
                RootDirectory = game.UserDirectory,
                Path = mod.FileName
            }))
            {
                if (await ModWriter.WriteDescriptorAsync(new ModWriterParameters()
                {
                    Mod = mod,
                    RootDirectory = game.UserDirectory,
                    Path = mod.DescriptorFile
                }, IsPatchModInternal(mod)))
                {
                    applyModParams.TopPriorityMods = new List<IMod>() { mod };
                    ModsCache.InvalidateCache(game);
                }
            }
            return await ModWriter.ApplyModsAsync(applyModParams);
        }

        /// <summary>
        /// Gets the installed mods.
        /// </summary>
        /// <param name="game">The game.</param>
        /// <returns>IEnumerable&lt;IMod&gt;.</returns>
        public virtual IEnumerable<IMod> GetInstalledMods(IGame game)
        {
            ModsCache.InvalidateCache(game);
            return GetInstalledModsInternal(game, true);
        }

        /// <summary>
        /// install mods as an asynchronous operation.
        /// </summary>
        /// <returns>Task&lt;System.Boolean&gt;.</returns>
        public virtual async Task<bool> InstallModsAsync()
        {
            var game = GameService.GetSelected();
            if (game == null)
            {
                return false;
            }
            var mods = GetInstalledModsInternal(game, false);
            var descriptors = new List<IMod>();
            var userDirectoryMods = GetAllModDescriptors(Path.Combine(game.UserDirectory, Shared.Constants.ModDirectory), ModSource.Local);
            if (userDirectoryMods?.Count() > 0)
            {
                descriptors.AddRange(userDirectoryMods);
            }
            var workshopDirectoryMods = GetAllModDescriptors(game.WorkshopDirectory, ModSource.Steam);
            if (workshopDirectoryMods?.Count() > 0)
            {
                descriptors.AddRange(workshopDirectoryMods);
            }
            var diffs = descriptors.Where(p => !mods.Any(m => m.DescriptorFile.Equals(p.DescriptorFile, StringComparison.OrdinalIgnoreCase))).ToList();
            if (diffs.Count > 0)
            {
                await ModWriter.CreateModDirectoryAsync(new ModWriterParameters()
                {
                    RootDirectory = game.UserDirectory,
                    Path = Shared.Constants.ModDirectory
                });
                var tasks = new List<Task>();
                foreach (var diff in diffs)
                {
                    if (IsPatchModInternal(diff))
                    {
                        continue;
                    }
                    tasks.Add(ModWriter.WriteDescriptorAsync(new ModWriterParameters()
                    {
                        Mod = diff,
                        RootDirectory = game.UserDirectory,
                        Path = diff.DescriptorFile
                    }, IsPatchModInternal(diff)));
                }
                await Task.WhenAll(tasks);
                ModsCache.InvalidateCache(game);
                return true;
            }

            return false;
        }

        /// <summary>
        /// lock descriptors as an asynchronous operation.
        /// </summary>
        /// <param name="mods">The mods.</param>
        /// <param name="isLocked">if set to <c>true</c> [is locked].</param>
        /// <returns>Task&lt;System.Boolean&gt;.</returns>
        public virtual async Task<bool> LockDescriptorsAsync(IEnumerable<IMod> mods, bool isLocked)
        {
            var game = GameService.GetSelected();
            if (game != null && mods?.Count() > 0)
            {
                var tasks = new List<Task>();
                foreach (var item in mods)
                {
                    var task = ModWriter.SetDescriptorLockAsync(new ModWriterParameters()
                    {
                        Mod = item,
                        RootDirectory = game.UserDirectory
                    }, isLocked);
                    tasks.Add(task);
                }
                await Task.WhenAll(tasks);
                return true;
            }
            return false;
        }

        /// <summary>
        /// populate mod files as an asynchronous operation.
        /// </summary>
        /// <param name="mods">The mods.</param>
        /// <returns>Task&lt;System.Boolean&gt;.</returns>
        public virtual async Task<bool> PopulateModFilesAsync(IEnumerable<IMod> mods)
        {
            if (mods?.Count() > 0)
            {
                var tasks = new List<Task>();
                foreach (var mod in mods)
                {
                    if (mod.IsValid)
                    {
                        var task = Task.Run(() =>
                        {
                            var localMod = mod;
                            var files = Reader.GetFiles(mod.FullPath);
                            localMod.Files = files ?? new List<string>();
                        });
                        tasks.Add(task);
                    }
                    else
                    {
                        mod.Files = new List<string>();
                    }
                }
                await Task.WhenAll(tasks);
                return true;
            }
            return false;
        }

        /// <summary>
        /// Gets all mod descriptors.
        /// </summary>
        /// <param name="path">The path.</param>
        /// <param name="modSource">The mod source.</param>
        /// <returns>IEnumerable&lt;IMod&gt;.</returns>
        protected virtual IEnumerable<IMod> GetAllModDescriptors(string path, ModSource modSource)
        {
            var files = Directory.Exists(path) ? Directory.EnumerateFiles(path, $"*{Shared.Constants.ZipExtension}") : new string[] { };
            var directories = Directory.Exists(path) ? Directory.EnumerateDirectories(path) : new string[] { };
            var mods = new List<IMod>();

            static void setDescriptorPath(IMod mod, string desiredPath, string localPath)
            {
                if (desiredPath.Equals(localPath, StringComparison.OrdinalIgnoreCase))
                {
                    mod.DescriptorFile = desiredPath;
                }
                else
                {
                    if (mod.RemoteId.GetValueOrDefault() > 0)
                    {
                        mod.DescriptorFile = desiredPath;
                    }
                    else
                    {
                        mod.Source = ModSource.Local;
                        mod.DescriptorFile = localPath;
                    }
                }
            }

            void parseModFiles(string path, ModSource source, bool isDirectory)
            {
                var fileInfo = Reader.GetFileInfo(path, Shared.Constants.DescriptorFile);
                if (fileInfo == null)
                {
                    fileInfo = Reader.GetFileInfo(path, $"*{Shared.Constants.ModExtension}");
                    if (fileInfo == null)
                    {
                        return;
                    }
                }
                var mod = Mapper.Map<IMod>(ModParser.Parse(fileInfo.Content));
                mod.FileName = path.Replace("\\", "/");
                mod.Source = source;
                var cleanedPath = path;
                if (!isDirectory)
                {
                    cleanedPath = Path.Combine(Path.GetDirectoryName(path), Path.GetFileNameWithoutExtension(path));
                }

                var localPath = $"{Shared.Constants.ModDirectory}/{cleanedPath.Split(Path.DirectorySeparatorChar, StringSplitOptions.RemoveEmptyEntries).LastOrDefault()}{Shared.Constants.ModExtension}";
                switch (mod.Source)
                {
                    case ModSource.Local:
                        setDescriptorPath(mod, localPath, localPath);
                        break;

                    case ModSource.Steam:
                        if (mod.RemoteId.GetValueOrDefault() == 0)
                        {
                            if (!isDirectory)
                            {
                                var modParentDirectory = Path.GetDirectoryName(path);
                                mod.RemoteId = GetSteamModId(modParentDirectory, isDirectory);
                            }
                            else
                            {
                                mod.RemoteId = GetSteamModId(path, isDirectory);
                            }
                        }
                        setDescriptorPath(mod, $"{Shared.Constants.ModDirectory}/{Constants.Steam_mod_id}{mod.RemoteId}{Shared.Constants.ModExtension}", localPath);
                        break;

                    case ModSource.Paradox:
                        if (!isDirectory)
                        {
                            var modParentDirectory = Path.GetDirectoryName(path);
                            mod.RemoteId = GetPdxModId(modParentDirectory, isDirectory);
                        }
                        else
                        {
                            mod.RemoteId = GetPdxModId(path, isDirectory);
                        }
                        setDescriptorPath(mod, $"{Shared.Constants.ModDirectory}/{Constants.Paradox_mod_id}{mod.RemoteId}{Shared.Constants.ModExtension}", localPath);
                        break;

                    default:
                        break;
                }
                mods.Add(mod);
            }
            if (files.Count() > 0)
            {
                foreach (var file in files)
                {
                    parseModFiles(file, modSource, false);
                }
            }
            if (directories.Count() > 0)
            {
                foreach (var directory in directories)
                {
                    var modSourceOverride = directory.Split(Path.DirectorySeparatorChar, StringSplitOptions.RemoveEmptyEntries).
                            LastOrDefault().Contains(Constants.Paradox_mod_id, StringComparison.OrdinalIgnoreCase) ? ModSource.Paradox : modSource;
                    var zipFiles = Directory.EnumerateFiles(directory, $"*{Shared.Constants.ZipExtension}");
                    if (zipFiles.Count() > 0)
                    {
                        foreach (var zip in zipFiles)
                        {
                            parseModFiles(zip, modSourceOverride, false);
                        }
                    }
                    else
                    {
                        parseModFiles(directory, modSourceOverride, true);
                    }
                }
            }
            return mods;
        }

        /// <summary>
        /// Gets the steam mod identifier.
        /// </summary>
        /// <param name="path">The path.</param>
        /// <param name="isDirectory">if set to <c>true</c> [is directory].</param>
        /// <returns>System.Int32.</returns>
        protected virtual int GetSteamModId(string path, bool isDirectory = false)
        {
            var name = !isDirectory ? Path.GetFileNameWithoutExtension(path) : path;
            int.TryParse(name.Replace(Constants.Steam_mod_id, string.Empty), out var id);
            return id;
        }

        #endregion Methods
    }
}<|MERGE_RESOLUTION|>--- conflicted
+++ resolved
@@ -4,11 +4,7 @@
 // Created          : 02-24-2020
 //
 // Last Modified By : Mario
-<<<<<<< HEAD
-// Last Modified On : 06-19-2020
-=======
 // Last Modified On : 06-23-2020
->>>>>>> 609d5a24
 // ***********************************************************************
 // <copyright file="ModService.cs" company="Mario">
 //     Mario
