﻿// ***********************************************************************
// Assembly         : IronyModManager.Services
// Author           : Mario
// Created          : 04-07-2020
//
// Last Modified By : Mario
<<<<<<< HEAD
// Last Modified On : 06-21-2020
=======
// Last Modified On : 06-23-2020
>>>>>>> 609d5a24
// ***********************************************************************
// <copyright file="ModBaseService.cs" company="Mario">
//     Mario
// </copyright>
// <summary></summary>
// ***********************************************************************

using System;
using System.Collections.Generic;
using System.IO;
using System.Linq;
using System.Threading.Tasks;
using AutoMapper;
using IronyModManager.DI;
using IronyModManager.IO.Common.Mods;
using IronyModManager.IO.Common.Readers;
using IronyModManager.Models.Common;
using IronyModManager.Parser.Common.Definitions;
using IronyModManager.Parser.Common.Mod;
using IronyModManager.Services.Cache;
using IronyModManager.Services.Common;
using IronyModManager.Shared;
using IronyModManager.Storage.Common;

namespace IronyModManager.Services
{
    /// <summary>
    /// Class ModBaseService. Implements the <see cref="IronyModManager.Services.BaseService" />
    /// </summary>
    /// <seealso cref="IronyModManager.Services.BaseService" />
    public abstract class ModBaseService : BaseService
    {
        #region Fields

        /// <summary>
        /// The patch collection name
        /// </summary>
        protected const string PatchCollectionName = nameof(IronyModManager) + "_";

        #endregion Fields

        #region Constructors

        /// <summary>
        /// Initializes a new instance of the <see cref="ModBaseService" /> class.
        /// </summary>
        /// <param name="definitionInfoProviders">The definition information providers.</param>
        /// <param name="reader">The reader.</param>
        /// <param name="modWriter">The mod writer.</param>
        /// <param name="modParser">The mod parser.</param>
        /// <param name="gameService">The game service.</param>
        /// <param name="storageProvider">The storage provider.</param>
        /// <param name="mapper">The mapper.</param>
        public ModBaseService(IEnumerable<IDefinitionInfoProvider> definitionInfoProviders, IReader reader, IModWriter modWriter,
            IModParser modParser, IGameService gameService,
            IStorageProvider storageProvider, IMapper mapper) : base(storageProvider, mapper)
        {
            DefinitionInfoProviders = definitionInfoProviders;
            GameService = gameService;
            Reader = reader;
            ModParser = modParser;
            ModWriter = modWriter;
        }

        #endregion Constructors

        #region Properties

        /// <summary>
        /// Gets the definition information providers.
        /// </summary>
        /// <value>The definition information providers.</value>
        protected IEnumerable<IDefinitionInfoProvider> DefinitionInfoProviders { get; private set; }

        /// <summary>
        /// Gets the game service.
        /// </summary>
        /// <value>The game service.</value>
        protected IGameService GameService { get; private set; }

        /// <summary>
        /// Gets the mod parser.
        /// </summary>
        /// <value>The mod parser.</value>
        protected IModParser ModParser { get; private set; }

        /// <summary>
        /// Gets the mod writer.
        /// </summary>
        /// <value>The mod writer.</value>
        protected IModWriter ModWriter { get; private set; }

        /// <summary>
        /// Gets the reader.
        /// </summary>
        /// <value>The reader.</value>
        protected IReader Reader { get; private set; }

        #endregion Properties

        #region Methods

        /// <summary>
        /// Copies the definition.
        /// </summary>
        /// <param name="definition">The definition.</param>
        /// <returns>IDefinition.</returns>
        protected virtual IDefinition CopyDefinition(IDefinition definition)
        {
            var newDefinition = DIResolver.Get<IDefinition>();
            newDefinition.Code = definition.Code;
            newDefinition.ContentSHA = definition.ContentSHA;
            newDefinition.DefinitionSHA = definition.DefinitionSHA;
            newDefinition.Dependencies = definition.Dependencies;
            newDefinition.ErrorColumn = definition.ErrorColumn;
            newDefinition.ErrorLine = definition.ErrorLine;
            newDefinition.ErrorMessage = definition.ErrorMessage;
            newDefinition.File = definition.File;
            newDefinition.GeneratedFileNames = definition.GeneratedFileNames;
            newDefinition.OverwrittenFileNames = definition.OverwrittenFileNames;
            newDefinition.AdditionalFileNames = definition.AdditionalFileNames;
            newDefinition.Id = definition.Id;
            newDefinition.ModName = definition.ModName;
            newDefinition.Type = definition.Type;
            newDefinition.UsedParser = definition.UsedParser;
            newDefinition.ValueType = definition.ValueType;
            newDefinition.Tags = definition.Tags;
            newDefinition.OriginalCode = definition.OriginalCode;
            newDefinition.CodeSeparator = definition.CodeSeparator;
            newDefinition.CodeTag = definition.CodeTag;
            return newDefinition;
        }

        /// <summary>
        /// delete descriptors internal as an asynchronous operation.
        /// </summary>
        /// <param name="mods">The mods.</param>
        /// <returns><c>true</c> if XXXX, <c>false</c> otherwise.</returns>
        protected virtual async Task<bool> DeleteDescriptorsInternalAsync(IEnumerable<IMod> mods)
        {
            var game = GameService.GetSelected();
            if (game != null && mods?.Count() > 0)
            {
                var tasks = new List<Task>();
                foreach (var item in mods)
                {
                    var task = ModWriter.DeleteDescriptorAsync(new ModWriterParameters()
                    {
                        Mod = item,
                        RootDirectory = game.UserDirectory
                    });
                    tasks.Add(task);
                }
                await Task.WhenAll(tasks);
                ModsCache.InvalidateCache(game);
                return true;
            }
            return false;
        }

        /// <summary>
        /// Evals the definition priority internal.
        /// </summary>
        /// <param name="definitions">The definitions.</param>
        /// <returns>IPriorityDefinitionResult.</returns>
        protected virtual IPriorityDefinitionResult EvalDefinitionPriorityInternal(IEnumerable<IDefinition> definitions)
        {
            var game = GameService.GetSelected();
            var result = GetModelInstance<IPriorityDefinitionResult>();
            if (game != null && definitions?.Count() > 1)
            {
                var definitionEvals = new List<DefinitionEval>();
                var provider = DefinitionInfoProviders.FirstOrDefault(p => p.CanProcess(game.Type));
                bool isFios = false;
                if (provider != null)
                {
                    bool overrideSkipped = false;
                    isFios = provider.DefinitionUsesFIOSRules(definitions.First());
                    foreach (var item in definitions)
                    {
                        var hasOverrides = definitions.Any(p => (p.Dependencies?.Any(p => p.Equals(item.ModName))).GetValueOrDefault());
                        if (hasOverrides)
                        {
                            overrideSkipped = true;
                            continue;
                        }
                        if (isFios)
                        {
                            definitionEvals.Add(new DefinitionEval()
                            {
                                Definition = item,
                                FileName = item.AdditionalFileNames.OrderBy(p => Path.GetFileNameWithoutExtension(p), StringComparer.Ordinal).First()
                            });
                        }
                        else
                        {
                            definitionEvals.Add(new DefinitionEval()
                            {
                                Definition = item,
                                FileName = item.AdditionalFileNames.OrderBy(p => Path.GetFileNameWithoutExtension(p), StringComparer.Ordinal).Last()
                            });
                        }
                    }
                    var uniqueDefinitions = definitionEvals.GroupBy(p => p.Definition.ModName).Select(p => p.First());
                    if (uniqueDefinitions.Count() == 1 && overrideSkipped)
                    {
                        result.Definition = definitionEvals.First().Definition;
                        result.PriorityType = DefinitionPriorityType.ModOverride;
                    }
                    else if (uniqueDefinitions.Count() > 1)
                    {
                        // Has same filenames?
                        if (uniqueDefinitions.GroupBy(p => p.FileNameCI).Count() == 1)
                        {
                            result.Definition = uniqueDefinitions.Last().Definition;
                            result.PriorityType = DefinitionPriorityType.ModOrder;
                        }
                        else
                        {
                            // Using FIOS or LIOS?
                            if (isFios)
                            {
                                result.Definition = uniqueDefinitions.OrderBy(p => Path.GetFileNameWithoutExtension(p.FileName), StringComparer.Ordinal).First().Definition;
                                result.PriorityType = DefinitionPriorityType.FIOS;
                            }
                            else
                            {
                                result.Definition = uniqueDefinitions.OrderBy(p => Path.GetFileNameWithoutExtension(p.FileName), StringComparer.Ordinal).Last().Definition;
                                result.PriorityType = DefinitionPriorityType.LIOS;
                            }
                        }
                    }
                }
            }
            if (result.Definition == null)
            {
                result.Definition = definitions?.FirstOrDefault();
            }
            return result;
        }

        /// <summary>
        /// Generates the name of the collection patch.
        /// </summary>
        /// <param name="collectionName">Name of the collection.</param>
        /// <returns>System.String.</returns>
        protected virtual string GenerateCollectionPatchName(string collectionName)
        {
            var fileName = $"{PatchCollectionName}{collectionName}";
            return fileName.GenerateValidFileName();
        }

        /// <summary>
        /// Generates the patch mod descriptor.
        /// </summary>
        /// <param name="allMods">All mods.</param>
        /// <param name="game">The game.</param>
        /// <param name="patchName">Name of the patch.</param>
        /// <returns>IMod.</returns>
        protected virtual IMod GeneratePatchModDescriptor(IEnumerable<IMod> allMods, IGame game, string patchName)
        {
            var mod = DIResolver.Get<IMod>();
            var dependencies = allMods.Where(p => p.Dependencies?.Count() > 0 && !IsPatchModInternal(p)).Select(p => p.Name).Distinct().ToList();
            if (dependencies.Count > 0)
            {
                mod.Dependencies = dependencies;
            }
            mod.DescriptorFile = $"{Shared.Constants.ModDirectory}/{patchName}{Shared.Constants.ModExtension}";
            mod.FileName = GetModDirectory(game, patchName).Replace("\\", "/");
            mod.Name = patchName;
            mod.Source = ModSource.Local;
            mod.Version = allMods.OrderByDescending(p => p.Version).FirstOrDefault() != null ? allMods.OrderByDescending(p => p.Version).FirstOrDefault().Version : string.Empty;
            mod.Tags = new List<string>() { "Fixes" };
            return mod;
        }

        /// <summary>
        /// Gets all mod collections internal.
        /// </summary>
        /// <returns>IEnumerable&lt;IModCollection&gt;.</returns>
        protected virtual IEnumerable<IModCollection> GetAllModCollectionsInternal()
        {
            var game = GameService.GetSelected();
            if (game == null)
            {
                return new List<IModCollection>();
            }
            var collections = StorageProvider.GetModCollections().Where(s => s.Game.Equals(game.Type));
            if (collections.Count() > 0)
            {
                return collections.OrderBy(p => p.Name);
            }
            return new List<IModCollection>();
        }

        /// <summary>
        /// Gets the collection mods.
        /// </summary>
        /// <param name="mods">The mods.</param>
        /// <returns>IEnumerable&lt;IMod&gt;.</returns>
        protected virtual IEnumerable<IMod> GetCollectionMods(IEnumerable<IMod> mods = null)
        {
            if (mods == null)
            {
                mods = GetInstalledModsInternal(GameService.GetSelected(), false);
            }
            var collectionMods = new List<IMod>();
            var collections = GetAllModCollectionsInternal();
            if (collections?.Count() > 0)
            {
                var collection = collections.FirstOrDefault(p => p.IsSelected);
                foreach (var item in collection.Mods)
                {
                    var mod = mods.FirstOrDefault(p => p.DescriptorFile.Equals(item, StringComparison.OrdinalIgnoreCase));
                    if (mod != null)
                    {
                        collectionMods.Add(mod);
                    }
                }
            }
            return collectionMods;
        }

        /// <summary>
        /// Gets the installed mods internal.
        /// </summary>
        /// <param name="game">The game.</param>
        /// <param name="ignorePatchMods">if set to <c>true</c> [ignore patch mods].</param>
        /// <returns>IEnumerable&lt;IMod&gt;.</returns>
        /// <exception cref="ArgumentNullException">game</exception>
        protected virtual IEnumerable<IMod> GetInstalledModsInternal(IGame game, bool ignorePatchMods)
        {
            if (game == null)
            {
                throw new ArgumentNullException("game");
            }
            var mods = ignorePatchMods ? ModsCache.GetRegularMods(game.Type) : ModsCache.GetAllMods(game.Type);
            if (mods != null)
            {
                return mods;
            }
            else
            {
                var result = new List<IMod>();
                var installedMods = Reader.Read(Path.Combine(game.UserDirectory, Shared.Constants.ModDirectory));
                if (installedMods?.Count() > 0)
                {
                    foreach (var installedMod in installedMods.Where(p => p.Content.Count() > 0))
                    {
                        var mod = Mapper.Map<IMod>(ModParser.Parse(installedMod.Content));
                        if (ignorePatchMods && IsPatchModInternal(mod))
                        {
                            continue;
                        }
                        mod.DescriptorFile = $"{Shared.Constants.ModDirectory}/{installedMod.FileName}";
                        mod.Source = GetModSource(installedMod);
                        if (mod.Source == ModSource.Paradox)
                        {
                            mod.RemoteId = GetPdxModId(installedMod.FileName);
                        }
                        if (string.IsNullOrWhiteSpace(mod.FileName))
                        {
                            mod.FileName = string.Empty;
                            mod.FullPath = string.Empty;
                        }
                        else
                        {
                            if (Path.IsPathFullyQualified(mod.FileName))
                            {
                                mod.FullPath = mod.FileName;
                            }
                            else
                            {
                                // Check user directory and workshop directory.
                                var userDirectoryMod = Path.Combine(game.UserDirectory, mod.FileName);
                                var workshopDirectoryMod = Path.Combine(game.WorkshopDirectory, mod.FileName);
                                if (File.Exists(userDirectoryMod) || Directory.Exists(userDirectoryMod))
                                {
                                    mod.FullPath = userDirectoryMod;
                                }
                                else if (File.Exists(workshopDirectoryMod) || Directory.Exists(workshopDirectoryMod))
                                {
                                    mod.FullPath = workshopDirectoryMod;
                                }
                            }
                        }
                        // Validate if path exists
                        mod.IsValid = File.Exists(mod.FullPath) || Directory.Exists(mod.FullPath);
                        result.Add(mod);
                    }
                }
                if (!ignorePatchMods)
                {
                    ModsCache.SetAllMods(game.Type, result);
                }
                else
                {
                    ModsCache.SetRegularMods(game.Type, result);
                }
                return result;
            }
        }

        /// <summary>
        /// Gets the mod directory.
        /// </summary>
        /// <param name="game">The game.</param>
        /// <param name="modCollection">The mod collection.</param>
        /// <returns>System.String.</returns>
        protected virtual string GetModDirectory(IGame game, IModCollection modCollection)
        {
            return GetModDirectory(game, GenerateCollectionPatchName(modCollection.Name));
        }

        /// <summary>
        /// Gets the mod directory.
        /// </summary>
        /// <param name="game">The game.</param>
        /// <param name="patchName">Name of the patch.</param>
        /// <returns>System.String.</returns>
        protected virtual string GetModDirectory(IGame game, string patchName)
        {
            var path = Path.Combine(game.UserDirectory, Shared.Constants.ModDirectory, patchName);
            return path;
        }

        /// <summary>
        /// Gets the mod source.
        /// </summary>
        /// <param name="fileInfo">The file information.</param>
        /// <returns>ModSource.</returns>
        protected virtual ModSource GetModSource(IFileInfo fileInfo)
        {
            if (fileInfo.FileName.Contains(Constants.Paradox_mod_id))
            {
                return ModSource.Paradox;
            }
            else if (fileInfo.FileName.Contains(Constants.Steam_mod_id))
            {
                return ModSource.Steam;
            }
            return ModSource.Local;
        }

        /// <summary>
        /// Gets the PDX mod identifier.
        /// </summary>
        /// <param name="path">The path.</param>
        /// <param name="isDirectory">if set to <c>true</c> [is directory].</param>
        /// <returns>System.Int32.</returns>
        protected virtual int GetPdxModId(string path, bool isDirectory = false)
        {
            var name = !isDirectory ? Path.GetFileNameWithoutExtension(path) : path;
            int.TryParse(name.Replace(Constants.Paradox_mod_id, string.Empty), out var id);
            return id;
        }

        /// <summary>
        /// Determines whether [is patch mod] [the specified mod].
        /// </summary>
        /// <param name="mod">The mod.</param>
        /// <returns><c>true</c> if [is patch mod] [the specified mod]; otherwise, <c>false</c>.</returns>
        protected virtual bool IsPatchModInternal(IMod mod)
        {
            if (mod != null)
            {
                return IsPatchModInternal(mod.Name);
            }
            return false;
        }

        /// <summary>
        /// Determines whether [is patch mod] [the specified mod name].
        /// </summary>
        /// <param name="modName">Name of the mod.</param>
        /// <returns><c>true</c> if [is patch mod] [the specified mod name]; otherwise, <c>false</c>.</returns>
        protected virtual bool IsPatchModInternal(string modName)
        {
            if (!string.IsNullOrWhiteSpace(modName))
            {
                return modName.StartsWith(PatchCollectionName);
            }
            return false;
        }

        /// <summary>
        /// Populates the mod path.
        /// </summary>
        /// <param name="definitions">The definitions.</param>
        /// <param name="collectionMods">The collection mods.</param>
        /// <returns>IEnumerable&lt;IDefinition&gt;.</returns>
        protected virtual IEnumerable<IDefinition> PopulateModPath(IEnumerable<IDefinition> definitions, IEnumerable<IMod> collectionMods)
        {
            if (definitions?.Count() > 0)
            {
                foreach (var item in definitions)
                {
                    if (IsPatchModInternal(item.ModName))
                    {
                        item.ModPath = GetModDirectory(GameService.GetSelected(), item.ModName);
                    }
                    else
                    {
                        item.ModPath = collectionMods.FirstOrDefault(p => p.Name.Equals(item.ModName)).FullPath;
                    }
                }
            }
            return definitions;
        }

        #endregion Methods

        #region Classes

        /// <summary>
        /// Class DefinitionEval.
        /// </summary>
        protected class DefinitionEval
        {
            #region Properties

            /// <summary>
            /// Gets or sets the definition.
            /// </summary>
            /// <value>The definition.</value>
            public IDefinition Definition { get; set; }

            /// <summary>
            /// Gets or sets the name of the file.
            /// </summary>
            /// <value>The name of the file.</value>
            public string FileName { get; set; }

            /// <summary>
            /// Gets the file name ci.
            /// </summary>
            /// <value>The file name ci.</value>
            public string FileNameCI
            {
                get
                {
                    return FileName.ToLowerInvariant();
                }
            }

            #endregion Properties
        }

        #endregion Classes
    }
}<|MERGE_RESOLUTION|>--- conflicted
+++ resolved
@@ -4,11 +4,7 @@
 // Created          : 04-07-2020
 //
 // Last Modified By : Mario
-<<<<<<< HEAD
-// Last Modified On : 06-21-2020
-=======
 // Last Modified On : 06-23-2020
->>>>>>> 609d5a24
 // ***********************************************************************
 // <copyright file="ModBaseService.cs" company="Mario">
 //     Mario
